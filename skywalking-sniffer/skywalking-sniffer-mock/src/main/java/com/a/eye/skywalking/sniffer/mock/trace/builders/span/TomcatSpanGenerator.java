package com.a.eye.skywalking.sniffer.mock.trace.builders.span;

import com.a.eye.skywalking.api.context.ContextManager;
import com.a.eye.skywalking.trace.Span;
import com.a.eye.skywalking.trace.tag.Tags;

/**
 * The <code>TomcatSpanGenerator</code> generate all possible spans, by tracing Tomcat.
 *
 * Created by wusheng on 2017/2/20.
 */
public class TomcatSpanGenerator{
    public static class ON200 extends SpanGeneration{
        public static final ON200 INSTANCE = new ON200();

        @Override protected void before() {
<<<<<<< HEAD
            Span webSpan = ContextManager.INSTANCE.createSpan("/web/serviceA");
=======
            Span webSpan = ContextManager.createSpan("/web/serviceA");
>>>>>>> 01a08cae
            Tags.COMPONENT.set(webSpan, "Tomcat");
            Tags.URL.set(webSpan, "http://10.21.9.35/web/serviceA");
            Tags.SPAN_KIND.set(webSpan, Tags.SPAN_KIND_SERVER);
            Tags.PEER_HOST.set(webSpan, "10.21.9.35");
            Tags.PEER_PORT.set(webSpan, 80);
            Tags.SPAN_LAYER.asHttp(webSpan);
        }

        @Override protected void after() {
            Span webSpan = ContextManager.activeSpan();
            Tags.STATUS_CODE.set(webSpan, 200);
            ContextManager.stopSpan();
        }
    }

    public static class ON404 extends SpanGeneration{
        public static final ON404 INSTANCE = new ON404();

        @Override protected void before() {
<<<<<<< HEAD
            Span webSpan = ContextManager.INSTANCE.createSpan("/web/service/unknown");
=======
            Span webSpan = ContextManager.createSpan("/web/service/unknown");
>>>>>>> 01a08cae
            Tags.COMPONENT.set(webSpan, "Tomcat");
            Tags.URL.set(webSpan, "http://10.21.9.35/web/unknown");
            Tags.SPAN_KIND.set(webSpan, Tags.SPAN_KIND_SERVER);
            Tags.PEER_HOST.set(webSpan, "10.21.9.35");
            Tags.PEER_PORT.set(webSpan, 80);
            Tags.SPAN_LAYER.asHttp(webSpan);
        }

        @Override protected void after() {
            Span webSpan = ContextManager.activeSpan();
            Tags.STATUS_CODE.set(webSpan, 404);
            Tags.ERROR.set(webSpan,true);
            ContextManager.stopSpan();
        }
    }
    public static class ON500 extends SpanGeneration{
        public static final ON500 INSTANCE = new ON500();

        @Override protected void before() {
<<<<<<< HEAD
            Span webSpan = ContextManager.INSTANCE.createSpan("/web/error/service");
=======
            Span webSpan = ContextManager.createSpan("/web/error/service");
>>>>>>> 01a08cae
            Tags.COMPONENT.set(webSpan, "Tomcat");
            Tags.URL.set(webSpan, "http://10.21.9.35/web/error/service");
            Tags.SPAN_KIND.set(webSpan, Tags.SPAN_KIND_SERVER);
            Tags.PEER_HOST.set(webSpan, "10.21.9.35");
            Tags.PEER_PORT.set(webSpan, 80);
            Tags.SPAN_LAYER.asHttp(webSpan);
        }

        @Override protected void after() {
            Span webSpan = ContextManager.activeSpan();
            Tags.STATUS_CODE.set(webSpan, 500);
            Tags.ERROR.set(webSpan,true);
            webSpan.log(new NumberFormatException("Can't convert 'abc' to int."));
            ContextManager.stopSpan();
        }
    }
}<|MERGE_RESOLUTION|>--- conflicted
+++ resolved
@@ -14,11 +14,7 @@
         public static final ON200 INSTANCE = new ON200();
 
         @Override protected void before() {
-<<<<<<< HEAD
-            Span webSpan = ContextManager.INSTANCE.createSpan("/web/serviceA");
-=======
             Span webSpan = ContextManager.createSpan("/web/serviceA");
->>>>>>> 01a08cae
             Tags.COMPONENT.set(webSpan, "Tomcat");
             Tags.URL.set(webSpan, "http://10.21.9.35/web/serviceA");
             Tags.SPAN_KIND.set(webSpan, Tags.SPAN_KIND_SERVER);
@@ -38,11 +34,7 @@
         public static final ON404 INSTANCE = new ON404();
 
         @Override protected void before() {
-<<<<<<< HEAD
-            Span webSpan = ContextManager.INSTANCE.createSpan("/web/service/unknown");
-=======
             Span webSpan = ContextManager.createSpan("/web/service/unknown");
->>>>>>> 01a08cae
             Tags.COMPONENT.set(webSpan, "Tomcat");
             Tags.URL.set(webSpan, "http://10.21.9.35/web/unknown");
             Tags.SPAN_KIND.set(webSpan, Tags.SPAN_KIND_SERVER);
@@ -62,11 +54,7 @@
         public static final ON500 INSTANCE = new ON500();
 
         @Override protected void before() {
-<<<<<<< HEAD
-            Span webSpan = ContextManager.INSTANCE.createSpan("/web/error/service");
-=======
             Span webSpan = ContextManager.createSpan("/web/error/service");
->>>>>>> 01a08cae
             Tags.COMPONENT.set(webSpan, "Tomcat");
             Tags.URL.set(webSpan, "http://10.21.9.35/web/error/service");
             Tags.SPAN_KIND.set(webSpan, Tags.SPAN_KIND_SERVER);
