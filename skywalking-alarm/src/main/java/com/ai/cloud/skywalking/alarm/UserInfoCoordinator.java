package com.ai.cloud.skywalking.alarm;

import com.ai.cloud.skywalking.alarm.conf.Config;
import com.ai.cloud.skywalking.alarm.dao.AlarmMessageDao;
import com.ai.cloud.skywalking.alarm.model.ProcessThreadStatus;
import com.ai.cloud.skywalking.alarm.model.ProcessThreadValue;
import com.ai.cloud.skywalking.alarm.util.ProcessUtil;
import com.ai.cloud.skywalking.alarm.util.ZKUtil;
import com.google.gson.Gson;
import org.apache.curator.framework.api.CuratorWatcher;
import org.apache.curator.framework.recipes.locks.InterProcessMutex;
import org.apache.logging.log4j.LogManager;
import org.apache.logging.log4j.Logger;
import org.apache.zookeeper.WatchedEvent;
import org.apache.zookeeper.Watcher;

import java.util.*;
import java.util.concurrent.TimeUnit;

public class UserInfoCoordinator extends Thread {

<<<<<<< HEAD
    private Logger logger = LogManager.getLogger(UserInfoCoordinator.class);

    private boolean redistributing;
    private RegisterServerWatcher watcher = new RegisterServerWatcher();
    private InterProcessMutex lock = new InterProcessMutex(
            ZKUtil.getZkClient(), Config.ZKPath.COORDINATOR_PATH);
    private boolean isCoordinator = false;

    public UserInfoCoordinator() {
        super("UserInfoCoordinator");
    }

    @Override
    public void run() {
        while (true) {
            try {
                if (!isCoordinator) {
                    logger.info("Begin to retry become a coordinator....");
                    while (!retryBecomeCoordinator()) {
                        try {
                            Thread.sleep(Config.Coordinator.RETRY_BECOME_COORDINATOR_WAIT_TIME);
                        } catch (Exception e) {
                            logger.error("Sleep Failed.", e);
                        }
                    }
                    logger.info("Become a coordinator.");
                    isCoordinator = true;
                    watcherRegisterServerPath();
                    redistributing = true;
                }

                // 检查是否有新服务注册或者在重分配过程做有新处理线程启动了
                if (!redistributing) {
                    try {
                        Thread.sleep(Config.Coordinator.CHECK_REDISTRIBUTE_INTERVAL);
                    } catch (InterruptedException e) {
                        logger.error("Sleep error", e);
                    }

                    continue;
                }

                redistributing = false;
                // 获取当前所有的注册的处理线程
                List<String> registeredThreads = acquireAllRegisteredThread();
                logger.info("Query a total of {} processing threads", registeredThreads.size());
                // 修改状态 (开始重新分配状态）
                changeStatus(registeredThreads,
                        ProcessThreadStatus.REDISTRIBUTING);
                // 检查所有的服务是否都处于空闲状态
                int retryTimes = 0;
                while (!checkAllProcessStatus(registeredThreads,
                        ProcessThreadStatus.FREE)) {
                    try {
                        Thread.sleep(Config.Coordinator.CHECK_ALL_PROCESS_THREAD_INTERVAL);
                        retryTimes++;
                    } catch (InterruptedException e) {
                        logger.error("Sleep failed", e);
                    }

                    if (retryTimes > 1000) {
                        logger.warn("checking all processors are free, waiting {}ms", Config.Coordinator.CHECK_ALL_PROCESS_THREAD_INTERVAL * retryTimes);
                        retryTimes = 0;
                    }
                }

                // 查询当前有多少用户
                List<String> users = AlarmMessageDao.selectAllUserIds();
                logger.info("Query a total of {} process user", users.size());
                // 将用户重新分配给服务
                List<String> realRedistributeThread = allocationUser(
                        registeredThreads, users);
                logger.info("Assign the user to be processed to {} processing threads", realRedistributeThread.size());
                // 修改状态(分配完成)
                changeStatus(realRedistributeThread,
                        ProcessThreadStatus.REDISTRIBUTE_SUCCESS);
                logger.info("Change the state of {} processing threads to be busy", realRedistributeThread.size());
                // 检查所有的服务是否都处于忙碌状态
                while (!checkAllProcessStatus(realRedistributeThread,
                        ProcessThreadStatus.BUSY)) {
                    try {
                        Thread.sleep(Config.Coordinator.CHECK_ALL_PROCESS_THREAD_INTERVAL);
                    } catch (InterruptedException e) {
                        logger.error("Sleep failed", e);
                    }

                    if (retryTimes > 1000) {
                        logger.warn("checking all processors are busy, waiting {}ms", Config.Coordinator.CHECK_ALL_PROCESS_THREAD_INTERVAL * retryTimes);
                        retryTimes = 0;
                    }
                }

            } catch (Exception e) {
                logger.error("Failed to coordinate, retry. ", e);
                releaseCoordinator();
                isCoordinator = false;
            }
        }
    }

    private boolean retryBecomeCoordinator() {
        try {
            return lock.acquire(
                    Config.Coordinator.RETRY_GET_COORDINATOR_LOCK_INTERVAL,
                    TimeUnit.SECONDS);
        } catch (Exception e) {
            logger.error("Failed to acquire lock .", e);
            return false;
        }
    }

    private void releaseCoordinator() {
        if (lock != null && lock.isAcquiredInThisProcess()) {
            try {
                lock.release();
            } catch (Exception e1) {
                logger.error("Failed to release lock.", e1);
            }
        }
    }

    private List<String> allocationUser(List<String> registeredThreads,
                                        List<String> userIds) throws Exception {
        List<String> realRedistributeThread = new ArrayList<String>();
        Set<String> sortThreadIds = new HashSet<String>(registeredThreads);
        int step = (int) Math.ceil(userIds.size() * 1.0 / sortThreadIds.size());
        int start = 0;
        int end = step;

        if (end > userIds.size()) {
            end = userIds.size();
        }

        for (String thread : sortThreadIds) {
            if (!ZKUtil.exists(Config.ZKPath.REGISTER_SERVER_PATH + "/"
                    + thread))
                continue;
            String value = ZKUtil
                    .getPathData(Config.ZKPath.REGISTER_SERVER_PATH + "/"
                            + thread);
            ProcessThreadValue value1 = new Gson().fromJson(value,
                    ProcessThreadValue.class);
            value1.setDealUserIds(userIds.subList(start, end));
            ZKUtil.setPathData(Config.ZKPath.REGISTER_SERVER_PATH + "/"
                    + thread, new Gson().toJson(value1));
            // 实际重新分配的线程Id
            realRedistributeThread.add(thread);

            start = end;
            end += step;
            if (start >= userIds.size()) {
                break;
            }
            if (end > userIds.size()) {
                end = userIds.size();
            }

        }
        return realRedistributeThread;
    }

    private List<String> acquireAllRegisteredThread() throws Exception {
        return ZKUtil.getChildren(Config.ZKPath.REGISTER_SERVER_PATH);
    }

    private boolean checkAllProcessStatus(List<String> registeredThreadIds,
                                          ProcessThreadStatus status) throws Exception {
        String registerPathPrefix = Config.ZKPath.REGISTER_SERVER_PATH + "/";
        for (String threadId : registeredThreadIds) {

            if (!ZKUtil.exists(Config.ZKPath.REGISTER_SERVER_PATH + "/"
                    + threadId))
                continue;

            if (getProcessThreadStatus(registerPathPrefix, threadId) != status) {
                return false;
            }
        }
        return true;
    }

    private ProcessThreadStatus getProcessThreadStatus(
            String registerPathPrefix, String threadId) throws Exception {
        if (!ZKUtil.exists(Config.ZKPath.REGISTER_SERVER_PATH + "/" + threadId))
            return ProcessThreadStatus.FREE;
        String value = ZKUtil.getPathData(registerPathPrefix + threadId);
        if (value == null || value.length() == 0)
            return ProcessThreadStatus.FREE;
        ProcessThreadValue value1 = new Gson().fromJson(value,
                ProcessThreadValue.class);
        return ProcessThreadStatus.convert(value1.getStatus());
    }

    private void changeStatus(List<String> registeredThreadIds,
                              ProcessThreadStatus status) throws Exception {
        Iterator<String> threadIterator = registeredThreadIds.iterator();
        String threadId;
        while (threadIterator.hasNext()) {
            threadId = threadIterator.next();
            if (!checkProcessThreadIsOnline(threadId)) {
                threadIterator.remove();
            }
            ProcessUtil.changeProcessThreadStatus(threadId, status);
        }
    }

    private boolean checkProcessThreadIsOnline(String threadId) {
        return ZKUtil.exists(Config.ZKPath.REGISTER_SERVER_PATH + "/" + threadId);
    }

    public class RegisterServerWatcher implements CuratorWatcher {

        @Override
        public void process(WatchedEvent watchedEvent) {
            if (watchedEvent.getType() == Watcher.Event.EventType.NodeChildrenChanged) {
                logger.info("The number of process thread has changed. The alarm service will reallocate processing data.");
                redistributing = true;
            }

            watcherRegisterServerPath();
        }
    }

    private void watcherRegisterServerPath() {
        try {
            ZKUtil.getChildrenWithWatcher(Config.ZKPath.REGISTER_SERVER_PATH,
                    watcher);
        } catch (Exception e) {
            logger.error("Failed to set watcher for get children", e);
        }
    }
=======
	private Logger logger = LogManager.getLogger(UserInfoCoordinator.class);

	private boolean redistributing;
	private RegisterServerWatcher watcher = new RegisterServerWatcher();
	private InterProcessMutex lock = new InterProcessMutex(
			ZKUtil.getZkClient(), Config.ZKPath.COORDINATOR_PATH);
	private boolean isCoordinator = false;

	public UserInfoCoordinator() {
	}

	@Override
	public void run() {
		while (true) {
			try {
				if (!isCoordinator) {
					while (!retryBecomeCoordinator()) {
						try {
							Thread.sleep(Config.Coordinator.RETRY_BECOME_COORDINATOR_WAIT_TIME);
						} catch (Exception e) {
							logger.error("Sleep Failed.", e);
						}
					}
					
					logger.info("becoming cluster coordinator.");
					isCoordinator = true;
					watcherRegisterServerPath();
					redistributing = true;
				}

				// 检查是否有新服务注册或者在重分配过程做有新处理线程启动了
				if (!redistributing) {
					try {
						Thread.sleep(Config.Coordinator.CHECK_REDISTRIBUTE_INTERVAL);
					} catch (InterruptedException e) {
						logger.error("Sleep error", e);
					}

					continue;
				}

				redistributing = false;

				// 获取当前所有的注册的处理线程
				List<String> registeredThreads = acquireAllRegisteredThread();
				// 修改状态 (开始重新分配状态）
				changeStatus(registeredThreads,
						ProcessThreadStatus.REDISTRIBUTING);
				// 检查所有的服务是否都处于空闲状态
				int retryTimes = 0;
				while (!checkAllProcessStatus(registeredThreads,
						ProcessThreadStatus.FREE)) {
					try {
						Thread.sleep(Config.Coordinator.CHECK_ALL_PROCESS_THREAD_INTERVAL);
						retryTimes++;
					} catch (InterruptedException e) {
						logger.error("Sleep failed", e);
					}
					
					if(retryTimes > 1000){
						logger.warn("checking all processors are free, waiting {}ms", Config.Coordinator.CHECK_ALL_PROCESS_THREAD_INTERVAL * retryTimes);
						retryTimes = 0;
					}
				}

				// 查询当前有多少用户
				List<String> users = AlarmMessageDao.selectAllUserIds();

				// 将用户重新分配给服务
				List<String> realRedistributeThread = allocationUser(
						registeredThreads, users);

				// 修改状态(分配完成)
				changeStatus(realRedistributeThread,
						ProcessThreadStatus.REDISTRIBUTE_SUCCESS);

				// 检查所有的服务是否都处于忙碌状态
				while (!checkAllProcessStatus(realRedistributeThread,
						ProcessThreadStatus.BUSY)) {
					try {
						Thread.sleep(Config.Coordinator.CHECK_ALL_PROCESS_THREAD_INTERVAL);
					} catch (InterruptedException e) {
						logger.error("Sleep failed", e);
					}
					
					if(retryTimes > 1000){
						logger.warn("checking all processors are busy, waiting {}ms", Config.Coordinator.CHECK_ALL_PROCESS_THREAD_INTERVAL * retryTimes);
						retryTimes = 0;
					}
				}

			} catch (Exception e) {
				logger.error("Failed to coordinate, release lock. ", e);
				releaseCoordinator();
				isCoordinator = false;
			}
		}
	}

	private boolean retryBecomeCoordinator() {
		try {
			return lock.acquire(
					Config.Coordinator.RETRY_GET_COORDINATOR_LOCK_INTERVAL,
					TimeUnit.SECONDS);
		} catch (Exception e) {
			logger.error("Failed to acquire lock .", e);
			return false;
		}
	}

	private void releaseCoordinator() {
		if (lock != null && lock.isAcquiredInThisProcess()) {
			try {
				lock.release();
			} catch (Exception e1) {
				logger.error("Failed to release lock.", e1);
			}
		}
	}

	private List<String> allocationUser(List<String> registeredThreads,
			List<String> userIds) {
		List<String> realRedistributeThread = new ArrayList<String>();
		Set<String> sortThreadIds = new HashSet<String>(registeredThreads);
		int step = (int) Math.ceil(userIds.size() * 1.0 / sortThreadIds.size());
		int start = 0;
		int end = step;

		if (end > userIds.size()) {
			end = userIds.size();
		}

		for (String thread : sortThreadIds) {
			if (!ZKUtil.exists(Config.ZKPath.REGISTER_SERVER_PATH + "/"
					+ thread))
				continue;
			String value = ZKUtil
					.getPathData(Config.ZKPath.REGISTER_SERVER_PATH + "/"
							+ thread);
			ProcessThreadValue value1 = new Gson().fromJson(value,
					ProcessThreadValue.class);
			value1.setDealUserIds(userIds.subList(start, end));
			ZKUtil.setPathData(Config.ZKPath.REGISTER_SERVER_PATH + "/"
					+ thread, new Gson().toJson(value1));
			// 实际重新分配的线程Id
			realRedistributeThread.add(thread);

			start = end;
			end += step;
			if (start >= userIds.size()) {
				break;
			}
			if (end > userIds.size()) {
				end = userIds.size();
			}

		}
		return realRedistributeThread;
	}

	private List<String> acquireAllRegisteredThread() {
		return ZKUtil.getChildren(Config.ZKPath.REGISTER_SERVER_PATH);
	}

	private boolean checkAllProcessStatus(List<String> registeredThreadIds,
			ProcessThreadStatus status) {
		String registerPathPrefix = Config.ZKPath.REGISTER_SERVER_PATH + "/";
		for (String threadId : registeredThreadIds) {

			if (!ZKUtil.exists(Config.ZKPath.REGISTER_SERVER_PATH + "/"
					+ threadId))
				continue;

			if (getProcessThreadStatus(registerPathPrefix, threadId) != status) {
				return false;
			}
		}
		return true;
	}

	private ProcessThreadStatus getProcessThreadStatus(
			String registerPathPrefix, String threadId) {
		if (!ZKUtil.exists(Config.ZKPath.REGISTER_SERVER_PATH + "/" + threadId))
			return ProcessThreadStatus.FREE;
		String value = ZKUtil.getPathData(registerPathPrefix + threadId);
		if (value == null || value.length() == 0)
			return ProcessThreadStatus.FREE;
		ProcessThreadValue value1 = new Gson().fromJson(value,
				ProcessThreadValue.class);
		return ProcessThreadStatus.convert(value1.getStatus());
	}

	private void changeStatus(List<String> registeredThreadIds,
			ProcessThreadStatus status) {
		for (String threadId : registeredThreadIds) {
			ProcessUtil.changeProcessThreadStatus(threadId, status);
		}
	}

	public class RegisterServerWatcher implements CuratorWatcher {

		@Override
		public void process(WatchedEvent watchedEvent) {
			if (watchedEvent.getType() == Watcher.Event.EventType.NodeChildrenChanged) {
				redistributing = true;
			}

			watcherRegisterServerPath();
		}
	}

	private void watcherRegisterServerPath() {
		try {
			ZKUtil.getChildrenWithWatcher(Config.ZKPath.REGISTER_SERVER_PATH,
					watcher);
		} catch (Exception e) {
			logger.error("Failed to set watcher for get children", e);
		}
	}
>>>>>>> 4c55c616
}<|MERGE_RESOLUTION|>--- conflicted
+++ resolved
@@ -14,244 +14,14 @@
 import org.apache.zookeeper.WatchedEvent;
 import org.apache.zookeeper.Watcher;
 
-import java.util.*;
+import java.util.ArrayList;
+import java.util.HashSet;
+import java.util.List;
+import java.util.Set;
 import java.util.concurrent.TimeUnit;
 
 public class UserInfoCoordinator extends Thread {
 
-<<<<<<< HEAD
-    private Logger logger = LogManager.getLogger(UserInfoCoordinator.class);
-
-    private boolean redistributing;
-    private RegisterServerWatcher watcher = new RegisterServerWatcher();
-    private InterProcessMutex lock = new InterProcessMutex(
-            ZKUtil.getZkClient(), Config.ZKPath.COORDINATOR_PATH);
-    private boolean isCoordinator = false;
-
-    public UserInfoCoordinator() {
-        super("UserInfoCoordinator");
-    }
-
-    @Override
-    public void run() {
-        while (true) {
-            try {
-                if (!isCoordinator) {
-                    logger.info("Begin to retry become a coordinator....");
-                    while (!retryBecomeCoordinator()) {
-                        try {
-                            Thread.sleep(Config.Coordinator.RETRY_BECOME_COORDINATOR_WAIT_TIME);
-                        } catch (Exception e) {
-                            logger.error("Sleep Failed.", e);
-                        }
-                    }
-                    logger.info("Become a coordinator.");
-                    isCoordinator = true;
-                    watcherRegisterServerPath();
-                    redistributing = true;
-                }
-
-                // 检查是否有新服务注册或者在重分配过程做有新处理线程启动了
-                if (!redistributing) {
-                    try {
-                        Thread.sleep(Config.Coordinator.CHECK_REDISTRIBUTE_INTERVAL);
-                    } catch (InterruptedException e) {
-                        logger.error("Sleep error", e);
-                    }
-
-                    continue;
-                }
-
-                redistributing = false;
-                // 获取当前所有的注册的处理线程
-                List<String> registeredThreads = acquireAllRegisteredThread();
-                logger.info("Query a total of {} processing threads", registeredThreads.size());
-                // 修改状态 (开始重新分配状态）
-                changeStatus(registeredThreads,
-                        ProcessThreadStatus.REDISTRIBUTING);
-                // 检查所有的服务是否都处于空闲状态
-                int retryTimes = 0;
-                while (!checkAllProcessStatus(registeredThreads,
-                        ProcessThreadStatus.FREE)) {
-                    try {
-                        Thread.sleep(Config.Coordinator.CHECK_ALL_PROCESS_THREAD_INTERVAL);
-                        retryTimes++;
-                    } catch (InterruptedException e) {
-                        logger.error("Sleep failed", e);
-                    }
-
-                    if (retryTimes > 1000) {
-                        logger.warn("checking all processors are free, waiting {}ms", Config.Coordinator.CHECK_ALL_PROCESS_THREAD_INTERVAL * retryTimes);
-                        retryTimes = 0;
-                    }
-                }
-
-                // 查询当前有多少用户
-                List<String> users = AlarmMessageDao.selectAllUserIds();
-                logger.info("Query a total of {} process user", users.size());
-                // 将用户重新分配给服务
-                List<String> realRedistributeThread = allocationUser(
-                        registeredThreads, users);
-                logger.info("Assign the user to be processed to {} processing threads", realRedistributeThread.size());
-                // 修改状态(分配完成)
-                changeStatus(realRedistributeThread,
-                        ProcessThreadStatus.REDISTRIBUTE_SUCCESS);
-                logger.info("Change the state of {} processing threads to be busy", realRedistributeThread.size());
-                // 检查所有的服务是否都处于忙碌状态
-                while (!checkAllProcessStatus(realRedistributeThread,
-                        ProcessThreadStatus.BUSY)) {
-                    try {
-                        Thread.sleep(Config.Coordinator.CHECK_ALL_PROCESS_THREAD_INTERVAL);
-                    } catch (InterruptedException e) {
-                        logger.error("Sleep failed", e);
-                    }
-
-                    if (retryTimes > 1000) {
-                        logger.warn("checking all processors are busy, waiting {}ms", Config.Coordinator.CHECK_ALL_PROCESS_THREAD_INTERVAL * retryTimes);
-                        retryTimes = 0;
-                    }
-                }
-
-            } catch (Exception e) {
-                logger.error("Failed to coordinate, retry. ", e);
-                releaseCoordinator();
-                isCoordinator = false;
-            }
-        }
-    }
-
-    private boolean retryBecomeCoordinator() {
-        try {
-            return lock.acquire(
-                    Config.Coordinator.RETRY_GET_COORDINATOR_LOCK_INTERVAL,
-                    TimeUnit.SECONDS);
-        } catch (Exception e) {
-            logger.error("Failed to acquire lock .", e);
-            return false;
-        }
-    }
-
-    private void releaseCoordinator() {
-        if (lock != null && lock.isAcquiredInThisProcess()) {
-            try {
-                lock.release();
-            } catch (Exception e1) {
-                logger.error("Failed to release lock.", e1);
-            }
-        }
-    }
-
-    private List<String> allocationUser(List<String> registeredThreads,
-                                        List<String> userIds) throws Exception {
-        List<String> realRedistributeThread = new ArrayList<String>();
-        Set<String> sortThreadIds = new HashSet<String>(registeredThreads);
-        int step = (int) Math.ceil(userIds.size() * 1.0 / sortThreadIds.size());
-        int start = 0;
-        int end = step;
-
-        if (end > userIds.size()) {
-            end = userIds.size();
-        }
-
-        for (String thread : sortThreadIds) {
-            if (!ZKUtil.exists(Config.ZKPath.REGISTER_SERVER_PATH + "/"
-                    + thread))
-                continue;
-            String value = ZKUtil
-                    .getPathData(Config.ZKPath.REGISTER_SERVER_PATH + "/"
-                            + thread);
-            ProcessThreadValue value1 = new Gson().fromJson(value,
-                    ProcessThreadValue.class);
-            value1.setDealUserIds(userIds.subList(start, end));
-            ZKUtil.setPathData(Config.ZKPath.REGISTER_SERVER_PATH + "/"
-                    + thread, new Gson().toJson(value1));
-            // 实际重新分配的线程Id
-            realRedistributeThread.add(thread);
-
-            start = end;
-            end += step;
-            if (start >= userIds.size()) {
-                break;
-            }
-            if (end > userIds.size()) {
-                end = userIds.size();
-            }
-
-        }
-        return realRedistributeThread;
-    }
-
-    private List<String> acquireAllRegisteredThread() throws Exception {
-        return ZKUtil.getChildren(Config.ZKPath.REGISTER_SERVER_PATH);
-    }
-
-    private boolean checkAllProcessStatus(List<String> registeredThreadIds,
-                                          ProcessThreadStatus status) throws Exception {
-        String registerPathPrefix = Config.ZKPath.REGISTER_SERVER_PATH + "/";
-        for (String threadId : registeredThreadIds) {
-
-            if (!ZKUtil.exists(Config.ZKPath.REGISTER_SERVER_PATH + "/"
-                    + threadId))
-                continue;
-
-            if (getProcessThreadStatus(registerPathPrefix, threadId) != status) {
-                return false;
-            }
-        }
-        return true;
-    }
-
-    private ProcessThreadStatus getProcessThreadStatus(
-            String registerPathPrefix, String threadId) throws Exception {
-        if (!ZKUtil.exists(Config.ZKPath.REGISTER_SERVER_PATH + "/" + threadId))
-            return ProcessThreadStatus.FREE;
-        String value = ZKUtil.getPathData(registerPathPrefix + threadId);
-        if (value == null || value.length() == 0)
-            return ProcessThreadStatus.FREE;
-        ProcessThreadValue value1 = new Gson().fromJson(value,
-                ProcessThreadValue.class);
-        return ProcessThreadStatus.convert(value1.getStatus());
-    }
-
-    private void changeStatus(List<String> registeredThreadIds,
-                              ProcessThreadStatus status) throws Exception {
-        Iterator<String> threadIterator = registeredThreadIds.iterator();
-        String threadId;
-        while (threadIterator.hasNext()) {
-            threadId = threadIterator.next();
-            if (!checkProcessThreadIsOnline(threadId)) {
-                threadIterator.remove();
-            }
-            ProcessUtil.changeProcessThreadStatus(threadId, status);
-        }
-    }
-
-    private boolean checkProcessThreadIsOnline(String threadId) {
-        return ZKUtil.exists(Config.ZKPath.REGISTER_SERVER_PATH + "/" + threadId);
-    }
-
-    public class RegisterServerWatcher implements CuratorWatcher {
-
-        @Override
-        public void process(WatchedEvent watchedEvent) {
-            if (watchedEvent.getType() == Watcher.Event.EventType.NodeChildrenChanged) {
-                logger.info("The number of process thread has changed. The alarm service will reallocate processing data.");
-                redistributing = true;
-            }
-
-            watcherRegisterServerPath();
-        }
-    }
-
-    private void watcherRegisterServerPath() {
-        try {
-            ZKUtil.getChildrenWithWatcher(Config.ZKPath.REGISTER_SERVER_PATH,
-                    watcher);
-        } catch (Exception e) {
-            logger.error("Failed to set watcher for get children", e);
-        }
-    }
-=======
 	private Logger logger = LogManager.getLogger(UserInfoCoordinator.class);
 
 	private boolean redistributing;
@@ -276,7 +46,6 @@
 						}
 					}
 					
-					logger.info("becoming cluster coordinator.");
 					isCoordinator = true;
 					watcherRegisterServerPath();
 					redistributing = true;
@@ -344,7 +113,7 @@
 				}
 
 			} catch (Exception e) {
-				logger.error("Failed to coordinate, release lock. ", e);
+				logger.error("Failed to coordinate, retry. ", e);
 				releaseCoordinator();
 				isCoordinator = false;
 			}
@@ -471,5 +240,4 @@
 			logger.error("Failed to set watcher for get children", e);
 		}
 	}
->>>>>>> 4c55c616
 }